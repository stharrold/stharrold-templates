#!/usr/bin/env python3
"""Create feature/release/hotfix worktree with optional TODO file.

Constants:
- TIMESTAMP_FORMAT: YYYYMMDDTHHMMSSZ (compact ISO8601)
  Rationale: Compact format that remains intact when branch names are parsed
  by underscores and hyphens. No colons/hyphens avoid shell escaping issues.

Note: The --no-todo flag (default) skips TODO file creation since TODO*.md
files are deprecated in favor of GitHub Issues and specs/*/tasks.md.
"""

import argparse
import os
import subprocess
import sys
from datetime import UTC, datetime
from pathlib import Path

# Add workflow-utilities to path
sys.path.insert(0, str(Path(__file__).parent.parent.parent / "workflow-utilities" / "scripts"))
from vcs import get_vcs_adapter
from worktree_context import compute_worktree_id

# Constants with documented rationale
TIMESTAMP_FORMAT = "%Y%m%dT%H%M%SZ"  # Compact ISO8601 for filename/branch safety
VALID_WORKFLOW_TYPES = ["feature", "release", "hotfix"]  # Supported workflow types


<<<<<<< HEAD
def setup_agentdb_symlink(worktree_path: Path, main_repo_path: Path) -> bool:
    """Create symlink from worktree's agentdb.duckdb to main repo's database.

    This enables all worktrees to share a unified AgentDB, allowing cross-session
    visibility of workflow state.

    Args:
        worktree_path: Path to the newly created worktree
        main_repo_path: Path to the main repository (source of AgentDB)

    Returns:
        True if symlink created successfully, False otherwise
    """
    worktree_state_dir = worktree_path / ".claude-state"
    main_state_dir = main_repo_path / ".claude-state"
    main_db_path = main_state_dir / "agentdb.duckdb"
    worktree_db_path = worktree_state_dir / "agentdb.duckdb"

    try:
        # Ensure main repo state directory exists
        main_state_dir.mkdir(parents=True, exist_ok=True)

        # Initialize main repo database if it doesn't exist
        if not main_db_path.exists():
            # Touch the file so symlink target exists
            main_db_path.touch()

        # Skip if symlink already exists (idempotent)
        if worktree_db_path.exists() or worktree_db_path.is_symlink():
            return True

        # Create relative symlink for portability
        # Calculate relative path from worktree_state_dir to main_db_path
        relative_target = os.path.relpath(main_db_path, worktree_state_dir)
        worktree_db_path.symlink_to(relative_target)

        return True

    except (OSError, PermissionError) as e:
        print(f"⚠️  Could not create AgentDB symlink: {e}", file=sys.stderr)
        return False
=======
def verify_planning_committed(slug: str, repo_root: Path) -> None:
    """
    Verify planning documents are committed and pushed before worktree creation.

    This function ensures that BMAD planning documents exist and are properly
    committed/pushed before a feature worktree can be created. This prevents
    worktrees that don't contain the planning context.

    Args:
        slug: Feature slug (e.g., 'auth-system')
        repo_root: Path to repository root

    Raises:
        ValueError: If planning directory doesn't exist
        ValueError: If uncommitted changes detected in planning directory
        ValueError: If local branch is ahead of remote

    Note:
        Only called for feature worktrees, not release/hotfix.
    """
    planning_dir = repo_root / "planning" / slug

    # Check 1: Planning directory exists
    if not planning_dir.exists():
        raise ValueError(
            f"Planning directory not found: planning/{slug}/\n\n"
            f"Resolution: Run /1_specify to create planning documents first.\n\n"
            f"Expected files:\n"
            f"  - planning/{slug}/requirements.md\n"
            f"  - planning/{slug}/architecture.md\n"
            f"  - planning/{slug}/epics.md"
        )

    # Check 2: No uncommitted changes in planning directory
    result = subprocess.run(
        ["git", "status", "--porcelain", f"planning/{slug}/"],
        capture_output=True,
        text=True,
        cwd=repo_root,
    )
    if result.stdout.strip():
        raise ValueError(
            f"Uncommitted changes detected in planning/{slug}/\n\n"
            f"Changed files:\n{result.stdout}\n"
            f"Resolution: Commit and push planning documents first:\n"
            f"  git add planning/{slug}/\n"
            f"  git commit -m 'docs(planning): add planning for {slug}'\n"
            f"  git push"
        )

    # Check 3: Local branch is pushed to remote
    # First fetch to ensure we have latest remote state
    subprocess.run(
        ["git", "fetch", "origin"],
        capture_output=True,
        text=True,
        cwd=repo_root,
    )

    # Get current branch
    result = subprocess.run(
        ["git", "branch", "--show-current"],
        capture_output=True,
        text=True,
        cwd=repo_root,
    )
    current_branch = result.stdout.strip()

    # Check if local is ahead of remote (only if remote branch exists)
    result = subprocess.run(
        ["git", "rev-list", "--count", f"origin/{current_branch}..HEAD"],
        capture_output=True,
        text=True,
        cwd=repo_root,
    )
    # Only check if remote branch exists (returncode 0)
    if result.returncode == 0:
        ahead_count = result.stdout.strip()
        if ahead_count and int(ahead_count) > 0:
            raise ValueError(
                f"Local branch is {ahead_count} commit(s) ahead of remote.\n\n" f"Resolution: Push your changes first:\n" f"  git push origin {current_branch}"
            )
>>>>>>> 135c6110


def create_worktree(workflow_type, slug, base_branch, create_todo=False):
    """
    Create a worktree for feature/release/hotfix development.

    Args:
        workflow_type: 'feature' | 'release' | 'hotfix'
        slug: Short descriptive name (e.g., 'json-validator')
        base_branch: Branch to create from (e.g., 'contrib/username')
        create_todo: If True, create TODO file (default False, deprecated)

    Returns:
        dict with worktree_path, branch_name, todo_file (None if not created)

    Raises:
        ValueError: If inputs are invalid
        subprocess.CalledProcessError: If git/gh commands fail
        FileNotFoundError: If required tools are missing
    """
    # Input validation
    if workflow_type not in VALID_WORKFLOW_TYPES:
        raise ValueError(f"Invalid workflow_type '{workflow_type}'. " f"Must be one of: {', '.join(VALID_WORKFLOW_TYPES)}")

    if not slug or not slug.replace("-", "").replace("_", "").isalnum():
        raise ValueError(f"Invalid slug '{slug}'. Must contain only letters, numbers, hyphens, and underscores.")

    # Use timezone-aware datetime (datetime.utcnow() is deprecated in Python 3.12+)
    timestamp = datetime.now(UTC).strftime(TIMESTAMP_FORMAT)
    branch_name = f"{workflow_type}/{timestamp}_{slug}"

    # Get repository root
    try:
        repo_root = Path(subprocess.check_output(["git", "rev-parse", "--show-toplevel"], text=True, stderr=subprocess.PIPE).strip())
    except subprocess.CalledProcessError as e:
        print("ERROR: Not in a git repository", file=sys.stderr)
        print(f"Git error: {e.stderr.strip()}", file=sys.stderr)
        raise

    # Verify base branch exists
    try:
        subprocess.run(["git", "rev-parse", "--verify", base_branch], check=True, capture_output=True, text=True)
    except subprocess.CalledProcessError:
        print(f"ERROR: Base branch '{base_branch}' does not exist", file=sys.stderr)
        print("Available branches:", file=sys.stderr)
        subprocess.run(["git", "branch", "-a"], stderr=subprocess.DEVNULL)
        raise

    # Verify planning documents are committed and pushed (feature worktrees only)
    if workflow_type == "feature":
        verify_planning_committed(slug, repo_root)

    worktree_path = repo_root.parent / f"{repo_root.name}_{workflow_type}_{timestamp}_{slug}"

    # Check if worktree path already exists
    if worktree_path.exists():
        raise FileExistsError(f"Worktree path already exists: {worktree_path}\n" f"Remove it first with: git worktree remove {worktree_path}")

    # Create worktree
    try:
        subprocess.run(["git", "worktree", "add", str(worktree_path), "-b", branch_name, base_branch], check=True, stderr=subprocess.PIPE, text=True)
    except subprocess.CalledProcessError as e:
        print("ERROR: Failed to create worktree", file=sys.stderr)
        print(f"Command: git worktree add {worktree_path} -b {branch_name} {base_branch}", file=sys.stderr)
        print(f"Git error: {e.stderr.strip()}", file=sys.stderr)
        raise

    # TODO file creation (deprecated, only if explicitly requested)
    todo_filename = None
    if create_todo:
        # Get VCS username (GitHub/Azure DevOps)
        try:
            vcs = get_vcs_adapter()
            gh_user = vcs.get_current_user()
        except RuntimeError as e:
            print("ERROR: Failed to get VCS username", file=sys.stderr)
            print(f"Error: {e}", file=sys.stderr)
            raise

        todo_filename = f"TODO_{workflow_type}_{timestamp}_{slug}.md"
        todo_path = repo_root / todo_filename

        # Check if TODO file already exists
        if todo_path.exists():
            print(f"WARNING: TODO file already exists: {todo_filename}\n" f"This worktree may have been created before.", file=sys.stderr)

        # Copy template and customize
        template_path = repo_root / ".claude" / "skills" / "workflow-orchestrator" / "templates" / "TODO_template.md"

        # Use timezone-aware datetime for creation timestamp
        created_timestamp = datetime.now(UTC).isoformat().replace("+00:00", "Z")

        try:
            if template_path.exists():
                try:
                    with open(template_path) as f:
                        content = f.read()
                except (OSError, PermissionError) as e:
                    print(f"ERROR: Cannot read template file: {template_path}", file=sys.stderr)
                    print(f"Error: {e}", file=sys.stderr)
                    raise

                # Replace placeholders
                content = content.replace("{{WORKFLOW_TYPE}}", workflow_type)
                content = content.replace("{{SLUG}}", slug)
                content = content.replace("{{TIMESTAMP}}", timestamp)
                content = content.replace("{{GH_USER}}", gh_user)
                content = content.replace("{{TITLE}}", slug.replace("-", " ").title())
                content = content.replace("{{DESCRIPTION}}", f"{workflow_type.title()} for {slug}")
                content = content.replace("{{CREATED}}", created_timestamp)

                try:
                    with open(todo_path, "w") as f:
                        f.write(content)
                except (OSError, PermissionError) as e:
                    print(f"ERROR: Cannot write TODO file: {todo_path}", file=sys.stderr)
                    print(f"Error: {e}", file=sys.stderr)
                    raise
            else:
                # Create minimal TODO if template doesn't exist
                print(f"WARNING: Template not found at {template_path}, using minimal TODO", file=sys.stderr)
                try:
                    with open(todo_path, "w") as f:
                        f.write(
                            f"""---
type: workflow-manifest
workflow_type: {workflow_type}
slug: {slug}
timestamp: {timestamp}
github_user: {gh_user}
---

# TODO: {slug}

Workflow: {workflow_type}
Created: {created_timestamp}
"""
                        )
                except (OSError, PermissionError) as e:
                    print(f"ERROR: Cannot write TODO file: {todo_path}", file=sys.stderr)
                    print(f"Error: {e}", file=sys.stderr)
                    raise
        except Exception:
            # Cleanup worktree if TODO creation failed
            print("ERROR: TODO file creation failed, cleaning up worktree...", file=sys.stderr)
            try:
                subprocess.run(["git", "worktree", "remove", str(worktree_path)], stderr=subprocess.DEVNULL, check=False)
                subprocess.run(["git", "branch", "-D", branch_name], stderr=subprocess.DEVNULL, check=False)
            except (subprocess.CalledProcessError, FileNotFoundError):
                # Ignore errors during cleanup: worktree/branch may not exist or removal may fail,
                # but the original error is more important and will be re-raised.
                pass
            raise

    # Initialize .claude-state/ directory in new worktree
    state_dir = worktree_path / ".claude-state"
    try:
        state_dir.mkdir(exist_ok=True)
        # Create .gitignore in state dir
        (state_dir / ".gitignore").write_text("# Ignore all files in state directory\n*\n")
        # Create .worktree-id with hash of worktree path (using shared implementation)
        worktree_id = compute_worktree_id(worktree_path)
        (state_dir / ".worktree-id").write_text(worktree_id)
        print(f"✓ State directory: {state_dir}")

        # Create symlink for shared AgentDB (repo_root is main repo)
        if setup_agentdb_symlink(worktree_path, repo_root):
            print(f"✓ AgentDB symlink: {state_dir / 'agentdb.duckdb'} → main repo")
        else:
            print("ℹ️  AgentDB: isolated (symlink creation failed)")
    except (OSError, PermissionError) as e:
        print(f"⚠️  Could not create state directory: {e}", file=sys.stderr)

    print(f"✓ Worktree created: {worktree_path}")
    print(f"✓ Branch: {branch_name}")
    if todo_filename:
        print(f"✓ TODO file: {todo_filename}")
    else:
        print("ℹ️  TODO file: skipped (deprecated)")

    return {"worktree_path": str(worktree_path), "branch_name": branch_name, "todo_file": todo_filename, "state_dir": str(state_dir) if state_dir.exists() else None}


def main():
    """Main entry point with argparse."""
    parser = argparse.ArgumentParser(
        description="Create feature/release/hotfix worktree",
        formatter_class=argparse.RawDescriptionHelpFormatter,
        epilog="""
Examples:
  # Create feature worktree (no TODO file by default)
  python create_worktree.py feature my-feature contrib/stharrold

  # Create feature worktree with TODO file (deprecated)
  python create_worktree.py feature my-feature contrib/stharrold --create-todo

  # Create release worktree
  python create_worktree.py release v1.6.0 develop
""",
    )

    parser.add_argument("workflow_type", choices=VALID_WORKFLOW_TYPES, help="Workflow type")
    parser.add_argument("slug", help="Short descriptive name (e.g., my-feature, v1.6.0)")
    parser.add_argument("base_branch", help="Branch to create from (e.g., contrib/username, develop)")
    parser.add_argument("--create-todo", action="store_true", default=False, help="Create TODO file (deprecated, defaults to False)")
    parser.add_argument("--no-todo", action="store_true", default=True, help="Skip TODO file creation (default, for backward compatibility)")

    args = parser.parse_args()

    # Determine if we should create TODO
    # --create-todo explicitly enables it, otherwise default is False
    create_todo = args.create_todo

    try:
        result = create_worktree(args.workflow_type, args.slug, args.base_branch, create_todo=create_todo)

        import json

        print(json.dumps(result))
    except (ValueError, FileExistsError) as e:
        print(f"\n{e}", file=sys.stderr)
        sys.exit(1)
    except (subprocess.CalledProcessError, FileNotFoundError):
        # Error already printed in function
        sys.exit(1)
    except Exception as e:
        print(f"\nUnexpected error: {e}", file=sys.stderr)
        sys.exit(1)


if __name__ == "__main__":
    main()<|MERGE_RESOLUTION|>--- conflicted
+++ resolved
@@ -27,7 +27,6 @@
 VALID_WORKFLOW_TYPES = ["feature", "release", "hotfix"]  # Supported workflow types
 
 
-<<<<<<< HEAD
 def setup_agentdb_symlink(worktree_path: Path, main_repo_path: Path) -> bool:
     """Create symlink from worktree's agentdb.duckdb to main repo's database.
 
@@ -69,7 +68,8 @@
     except (OSError, PermissionError) as e:
         print(f"⚠️  Could not create AgentDB symlink: {e}", file=sys.stderr)
         return False
-=======
+
+
 def verify_planning_committed(slug: str, repo_root: Path) -> None:
     """
     Verify planning documents are committed and pushed before worktree creation.
@@ -152,7 +152,6 @@
             raise ValueError(
                 f"Local branch is {ahead_count} commit(s) ahead of remote.\n\n" f"Resolution: Push your changes first:\n" f"  git push origin {current_branch}"
             )
->>>>>>> 135c6110
 
 
 def create_worktree(workflow_type, slug, base_branch, create_todo=False):
