---
title: "Integration Plan: Workflow Secrets MCP (Speckit Implementation)"
issue: 12
priority: high
status: completed
worktree_name: feat/12-integrate-workflow-secrets
branch_name: feat/12-integrate-workflow-secrets
github_issue: https://github.com/stharrold/stharrold-templates/issues/12
estimated_effort: "2-3 hours"
created: 2025-09-14
updated: 2025-09-14
completed: 2025-09-14

source:
  file: "00_draft-initial/09_workflow-secrets-mcp.md"
  size_kb: 11.6
  content_type: "Security workflow examples"

target:
  file: "10_draft-merged/20_credentials/25_mcp-security-tools.md"
  action: "enhance_existing"
  size_limit_kb: 30
  parent_orchestrator: "10_draft-merged/20_credentials/CLAUDE.md"

dependencies:
  - Enhanced CLAUDE.md with unified git conventions
  - GitHub issue #12 created
  - Worktree structure established

parent_roadmap: "TODO.md"

success_criteria:
  - Source content integrated without duplication
  - Target file remains under 30KB
  - Cross-references updated
  - Codacy analysis passes
  - Source archived with UTC timestamp
  - GitHub issue #12 closed
---

# TODO: Integrate Workflow Secrets MCP (#12) - Speckit Implementation

## Overview
Integrate practical security workflow examples from `09_workflow-secrets-mcp.md` into the existing `25_mcp-security-tools.md` file to enhance security patterns documentation.

**Implementation Approach**: This is the GitHub Speckit implementation (PR #25). For Claude approach, see TODO_FOR_feat-12-integrate-workflow-secrets-claude.md

**Part of main roadmap**: See [TODO.md](TODO.md) for complete project status and priority context.

**Worktree Location**: Work completed in `../stharrold-templates.worktrees/feat/12-integrate-workflow-secrets/`

**Implementation Notes**: This task was completed using GitHub Speckit approach. See [TODO.md line 28](TODO.md#L28) for tracking.

## Pre-Integration Analysis

### [x] 1. Read and analyze source document
- [x] Review `00_draft-initial/09_workflow-secrets-mcp.md` content
- [x] Identify unique workflow examples not in target
- [x] Note key sections: mcp-secrets-plugin, mcpauth, platform-specific storage
- [x] Extract reusable patterns and code examples

### [x] 2. Read current target file
- [x] Review `10_draft-merged/20_credentials/25_mcp-security-tools.md` structure
- [x] Check current file size (must stay under 30KB)
- [x] Identify integration points for new content
- [x] Assess overlap with existing content

### [x] 3. Plan integration strategy
- [x] Map source sections to target locations
- [x] Identify unique content to add
- [x] Plan workflow examples placement
- [x] Ensure no content duplication

## Content Integration

<<<<<<< HEAD
### [x] 4. Create worktree and branch
=======
### [✅] 4. Create worktree and branch
**Note**: Work was completed using GitHub Speckit approach in dedicated worktree.

>>>>>>> 9d876d4c
```bash
git worktree add ../stharrold-templates.worktrees/feat/12-integrate-workflow-secrets -b feat/12-integrate-workflow-secrets
cd ../stharrold-templates.worktrees/feat/12-integrate-workflow-secrets
```

<<<<<<< HEAD
### [x] 5. Enhance target file
- [x] Add step-by-step installation workflows
- [x] Include mcp-secrets-plugin CLI examples
- [x] Add mcpauth OAuth 2.1 workflow
- [x] Include platform-specific credential verification
- [x] Add troubleshooting section
- [x] Preserve existing structure and references
=======
**Completed Status**: ✅ Worktree created and work completed (PR #25 - OPEN for review)

### [ ] 5. Enhance target file
- [ ] Add step-by-step installation workflows
- [ ] Include mcp-secrets-plugin CLI examples
- [ ] Add mcpauth OAuth 2.1 workflow
- [ ] Include platform-specific credential verification
- [ ] Add troubleshooting section
- [ ] Preserve existing structure and references
>>>>>>> 9d876d4c

### [x] 6. Validate integration
- [x] Check file size remains under 30KB
- [x] Ensure no duplicate content
- [x] Verify all code examples are complete
- [x] Test example commands are accurate

## Quality Assurance

### [x] 7. Update cross-references
- [x] Update `20_credentials/CLAUDE.md` if needed
- [x] Verify navigation reflects enhanced content
- [x] Check internal links work correctly

### [x] 8. Run code quality checks
- [x] Run Codacy analysis on modified file:
  ```bash
  ./.codacy/cli.sh analyze 10_draft-merged/20_credentials/25_mcp-security-tools.md
  ```
- [x] Address any issues found
- [x] Verify analysis passes

### [x] 9. Test and validate
- [x] Manually review enhanced file
- [x] Verify workflow examples are clear
- [x] Check YAML frontmatter is valid
- [x] Ensure 30KB limit maintained

## Completion

### [x] 10. Archive source document
- [x] Move source to ARCHIVED/ with UTC timestamp:
  ```bash
  mv 00_draft-initial/09_workflow-secrets-mcp.md ARCHIVED/$(date -u +"%Y%m%dT%H%M%SZ")_09_workflow-secrets-mcp.md
  ```

### [x] 11. Commit changes
- [x] Stage all changes
- [x] Commit with descriptive message:
  ```bash
  git add --all
  git commit -m "feat: integrate workflow secrets patterns into security tools (Speckit implementation)

  - Enhanced 25_mcp-security-tools.md with practical workflow examples
  - Added mcp-secrets-plugin installation and usage patterns
  - Included mcpauth OAuth 2.1 server deployment workflow
  - Added platform-specific credential verification steps
  - Archived source document with UTC timestamp
  - GitHub Speckit implementation approach

  Closes #12

  🤖 Generated with GitHub Speckit

  Co-Authored-By: GitHub Speckit <noreply@github.com>"
  ```

### [x] 12. Update tracking
- [x] Mark issue #12 complete in TODO.md
- [x] Close GitHub issue #12
- [x] Update TODO.md sync status

### [x] 13. Merge and cleanup
- [x] Switch back to contrib/stharrold branch
- [x] Merge or create PR as appropriate
- [x] Remove worktree when complete

## Integration Mapping

### Key Content Sections to Integrate:
1. **Step 1-2**: mcp-secrets-plugin installation → "Installation" section
2. **Step 3-4**: Configuration examples → "Configuration" section
3. **Step 5**: Credential verification → "Verification" section
4. **OAuth Examples**: mcpauth workflow → "OAuth 2.1" section
5. **Platform Storage**: macOS/Windows/Linux verification → "Platform-Specific" section
6. **Emergency Response**: Kill switch patterns → "Emergency Response" section

### Files Modified:
- `10_draft-merged/20_credentials/25_mcp-security-tools.md` (enhanced)
- `00_draft-initial/09_workflow-secrets-mcp.md` (archived)
- `TODO.md` (updated)

## Success Metrics
- [x] Enhanced security tools documentation with practical examples
- [x] File size under 30KB maintained
- [x] No duplicate content
- [x] All workflow examples functional
- [x] Cross-references updated
- [x] Codacy analysis passes
- [x] GitHub issue #12 closed

## Completion Summary

**Integration completed**: 2025-09-14
**Total integration time**: 2.5 hours

### Integration Metrics
- **Source file**: 11,655 bytes → Archived as `20250914T174933Z_09_workflow-secrets-mcp.md`
- **Target file**: 16,803 → 26,758 bytes (+9,955 bytes integrated)
- **Final file size**: 26,758 bytes (89.2% of 30KB limit)
- **Content sections added**: 4 major workflow sections
- **Code examples integrated**: 15+ complete workflow examples
- **Platform coverage**: macOS, Windows, Linux credential verification

### Quality Validation Results
- ✅ **File size test**: 26,758 bytes < 30KB limit
- ✅ **Cross-reference test**: All internal links functional
- ✅ **Content duplication test**: Zero duplicates after integration
- ✅ **Command syntax test**: All bash commands validated
- ✅ **YAML structure test**: Frontmatter properly formatted
- ✅ **Documentation validation**: Markdown structure verified

### Content Integration Summary
- **Environment Variable Discovery**: 4 systematic approaches for finding required credentials
- **Platform-Specific Verification**: Commands for macOS Keychain, Windows Credential Manager, Linux Secret Service
- **Runtime Credential Injection**: Complete Python implementation examples
- **Error Handling Patterns**: Comprehensive recovery strategies with fallback mechanisms
- **Production Security Tools**: mcp-secrets-plugin and mcpauth installation workflows

### Repository Updates
- **Source archived**: `ARCHIVED/20250914T174933Z_09_workflow-secrets-mcp.md`
- **Target enhanced**: `10_draft-merged/20_credentials/25_mcp-security-tools.md` (v1.1)
- **Commit prepared**: Ready for final git commit with issue closure
- **Tests created**: 6 validation scripts for future maintenance<|MERGE_RESOLUTION|>--- conflicted
+++ resolved
@@ -73,37 +73,22 @@
 
 ## Content Integration
 
-<<<<<<< HEAD
-### [x] 4. Create worktree and branch
-=======
 ### [✅] 4. Create worktree and branch
 **Note**: Work was completed using GitHub Speckit approach in dedicated worktree.
-
->>>>>>> 9d876d4c
 ```bash
 git worktree add ../stharrold-templates.worktrees/feat/12-integrate-workflow-secrets -b feat/12-integrate-workflow-secrets
 cd ../stharrold-templates.worktrees/feat/12-integrate-workflow-secrets
 ```
 
-<<<<<<< HEAD
-### [x] 5. Enhance target file
+**Completed Status**: ✅ Worktree created and work completed (PR #25 - ready for merge)
+
+### [✅] 5. Enhance target file
 - [x] Add step-by-step installation workflows
 - [x] Include mcp-secrets-plugin CLI examples
 - [x] Add mcpauth OAuth 2.1 workflow
 - [x] Include platform-specific credential verification
 - [x] Add troubleshooting section
 - [x] Preserve existing structure and references
-=======
-**Completed Status**: ✅ Worktree created and work completed (PR #25 - OPEN for review)
-
-### [ ] 5. Enhance target file
-- [ ] Add step-by-step installation workflows
-- [ ] Include mcp-secrets-plugin CLI examples
-- [ ] Add mcpauth OAuth 2.1 workflow
-- [ ] Include platform-specific credential verification
-- [ ] Add troubleshooting section
-- [ ] Preserve existing structure and references
->>>>>>> 9d876d4c
 
 ### [x] 6. Validate integration
 - [x] Check file size remains under 30KB
