--- conflicted
+++ resolved
@@ -10,15 +10,12 @@
 
 jobs:
   claude-review:
-<<<<<<< HEAD
-=======
     # Optional: Filter by PR author
     # if: |
     #   github.event.pull_request.user.login == 'external-contributor' ||
     #   github.event.pull_request.user.login == 'new-developer' ||
     #   github.event.pull_request.author_association == 'FIRST_TIME_CONTRIBUTOR'
 
->>>>>>> 09b94450
     runs-on: ubuntu-latest
     permissions:
       contents: read
