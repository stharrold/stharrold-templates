---
title: MCP Security Tools & Ecosystem
version: 1.2
<<<<<<< HEAD
updated: 2025-09-15
=======
updated: 2025-09-16
>>>>>>> af80442c
parent: ./CLAUDE.md
template_version: 1.0
project_template:
  enabled: true
  customizable_fields:
    - security_tool_selection
    - oauth_server_config
    - integration_patterns
    - workflow_examples
security_level: Production-ready
target_audience: Security teams, DevOps engineers
related:
  - ./21_keychain-macos.md
  - ./22_credential-manager-win.md
  - ./23_enterprise-sso.md
  - ./24_audit-compliance.md
  - ../10_mcp/11_setup.md
  - ../10_mcp/12_servers.md
changelog:
<<<<<<< HEAD
  - 1.2: Added Node.js keytar alternative for JavaScript applications and enhanced tool selection matrix
=======
  - 1.2: Added advanced troubleshooting & recovery procedures, emergency credential access patterns, and automated health monitoring
>>>>>>> af80442c
  - 1.1: Enhanced with practical workflow examples, platform-specific verification commands, and step-by-step credential management workflows
  - 1.0: Initial version with production-ready MCP security tool implementations
---

# MCP Security Tools & Ecosystem

Production-ready implementations and tools for secure MCP credential management, including cross-platform credential storage, OAuth 2.1 servers, and enterprise authentication solutions.

## Overview

The MCP ecosystem has evolved to provide mature security solutions that address the critical vulnerabilities identified in early implementations. These tools offer immediate, production-ready security enhancements for MCP server deployments.

**Key Security Improvements:**
- **Elimination of plaintext credentials** through system-native secure storage
- **OAuth 2.1 compliance** with PKCE, resource indicators, and dynamic client registration
- **Enterprise-grade authentication** with comprehensive audit trails
- **Cross-platform compatibility** with consistent security models

## Production-Ready Security Tools

### mcp-secrets-plugin: Cross-Platform Credential Storage

**Overview:** Python-based plugin that replaces plaintext `.env` files with system-native secure storage using the keyring library.

**Key Features:**
- **Cross-platform support** for macOS Keychain, Windows Credential Manager, and Linux Secret Service
- **Simple API** for storing, retrieving, and managing credentials
- **CLI management** for team onboarding and credential rotation
- **Environment integration** that works seamlessly with existing MCP server configurations

**Installation and Setup:**

```bash
# Install the plugin
pip install mcp-secrets-plugin

# Or with pipx for isolated installation
pipx install mcp-secrets-plugin
```

**Basic Usage:**

```python
from mcp_secrets import SecretManager

# Initialize the secret manager
secrets = SecretManager()

# Store a credential securely
secrets.set_secret('github', 'token', 'ghp_your_actual_token_here')

# Retrieve a credential
github_token = secrets.get_secret('github', 'token')

# List stored credentials
stored_creds = secrets.list_secrets()
print(f"Stored credentials: {stored_creds}")
```

**CLI Management:**

```bash
# Store credentials via CLI
mcp-secrets set github token
# Prompts securely for the token value

# Retrieve credentials
mcp-secrets get github token

# List all stored services
mcp-secrets list

# Delete old credentials
mcp-secrets delete azure-devops token

# Export configuration for MCP servers
mcp-secrets export --format env > .env.secure
```

**MCP Integration Pattern:**

```json
{
  "mcpServers": {
    "github": {
      "command": "python",
      "args": ["-c", "
        from mcp_secrets import SecretManager;
        import os;
        secrets = SecretManager();
        os.environ['GITHUB_TOKEN'] = secrets.get_secret('github', 'token');
        exec(open('mcp_github_server.py').read())
      "]
    }
  }
}
```

**Team Setup Script:**

```bash
#!/bin/bash
# Team onboarding script using mcp-secrets-plugin

echo "🔐 Setting up secure MCP credentials..."

# Install mcp-secrets-plugin
pipx install mcp-secrets-plugin

# Store common team credentials
echo "Setting up GitHub integration..."
mcp-secrets set github token

echo "Setting up Azure DevOps integration..."
mcp-secrets set azure-devops pat

echo "Setting up database credentials..."
mcp-secrets set database url

echo "✅ Secure credential setup complete!"
echo "💡 Credentials are stored in your system's secure credential store"
echo "🔄 Run 'mcp-secrets list' to view configured services"
```

**Step-by-Step Installation Workflow:**

Example workflow installing an MCP server that requires a GitHub Personal Access Token, using secure credential management:

```bash
# Step 1: Install mcp-secrets-plugin
pipx install mcp-secrets-plugin

# Step 2: Install the target MCP server (example: GitHub)
npm install -g @modelcontextprotocol/server-github

# Step 3: Store credentials securely via CLI
$ mcp-secrets set github token
Enter value for 'github_token': ************************************
✓ Credential stored in system keychain

# Step 4: Configure Claude to use the stored secret
# Add to claude.json:
{
  "mcpServers": {
    "github": {
      "command": "npx",
      "args": ["-y", "@modelcontextprotocol/server-github"],
      "env": {
        "GITHUB_PERSONAL_ACCESS_TOKEN": "${SECRET:github_token}"
      }
    }
  }
}

# Step 5: Verify credential retrieval
$ mcp-secrets get github token
ghp_xxxxxxxxxxxxxxxxxxxx

# Step 6: Test MCP server functionality
$ claude-desktop --test-mcp github
✓ MCP server started successfully
✓ Authentication verified
✓ GitHub API accessible
```

**Runtime Credential Injection:**

When Claude starts the GitHub MCP server, mcp-secrets-plugin handles the credential retrieval automatically:

```python
# Behind the scenes credential resolution
import keyring
from typing import Dict, Any

class SecretsPlugin:
    def get_secret(self, secret_name: str) -> str:
        """Retrieve secret from OS keychain"""
        return keyring.get_password("mcp-secrets", secret_name)

    def resolve_environment(self, env: Dict[str, Any]) -> Dict[str, Any]:
        """Replace ${SECRET:name} placeholders with actual values"""
        resolved = {}
        for key, value in env.items():
            if isinstance(value, str) and value.startswith("${SECRET:"):
                secret_name = value[9:-1]  # Extract name from ${SECRET:name}
                resolved[key] = self.get_secret(secret_name)
            else:
                resolved[key] = value
        return resolved
```

### mcpauth: Complete OAuth 2.0 Server

**Overview:** Self-hostable OAuth 2.0 server designed specifically for MCP applications, providing enterprise-grade authentication with flexible integration options.

**Key Features:**
- **OAuth 2.1 compliance** with PKCE, resource indicators, and dynamic client registration
- **Multiple framework support** including Next.js and Express
- **Database flexibility** with Prisma and Drizzle ORM backends
- **Enterprise SSO integration** for centralized user management
- **Comprehensive audit logging** for compliance requirements

**Quick Start Installation:**

```bash
# Clone and setup mcpauth server
git clone https://github.com/mcpauth/mcpauth.git
cd mcpauth

# Install dependencies
npm install

# Configure environment
cp .env.example .env
# Edit .env with your configuration

# Run database migrations
npm run db:migrate

# Start the server
npm run start
```

**Configuration Example:**

```javascript
// mcpauth.config.js
module.exports = {
  server: {
    port: 3001,
    cors: {
      origin: process.env.ALLOWED_ORIGINS?.split(',') || ['http://localhost:3000'],
      credentials: true
    }
  },

  oauth: {
    // Required OAuth 2.1 features
    pkceRequired: true,
    resourceIndicators: true,
    dynamicClientRegistration: true,

    // Token configuration
    accessTokenTTL: 3600, // 1 hour
    refreshTokenTTL: 86400 * 30, // 30 days

    // Security settings
    requireConsent: true,
    allowSilentConsent: false // Prevent confused deputy attacks
  },

  clients: {
    // MCP-specific client configuration
    'mcp-client': {
      name: 'MCP Client Application',
      allowedScopes: ['mcp:read', 'mcp:write', 'mcp:admin'],
      allowedRedirectUris: [
        'http://localhost:8080/auth/callback',
        'https://app.company.com/mcp/callback'
      ]
    }
  },

  providers: {
    // Enterprise SSO integration
    okta: {
      clientId: process.env.OKTA_CLIENT_ID,
      clientSecret: process.env.OKTA_CLIENT_SECRET,
      domain: process.env.OKTA_DOMAIN
    },
    azureAD: {
      clientId: process.env.AZURE_CLIENT_ID,
      clientSecret: process.env.AZURE_CLIENT_SECRET,
      tenantId: process.env.AZURE_TENANT_ID
    }
  }
};
```

**Enterprise Integration:**

```javascript
// Enterprise user mapping for mcpauth
class EnterpriseUserMapper {
  async mapUser(ssoProfile, provider) {
    const user = {
      id: ssoProfile.sub || ssoProfile.id,
      email: ssoProfile.email,
      name: ssoProfile.name,
      provider: provider,

      // Map enterprise roles to MCP scopes
      mcpScopes: this.mapRolesToScopes(ssoProfile.roles || [])
    };

    // Store user in database
    await this.userRepository.upsert(user);

    return user;
  }

  mapRolesToScopes(roles) {
    const roleMapping = {
      'developer': ['mcp:read'],
      'senior-developer': ['mcp:read', 'mcp:write'],
      'admin': ['mcp:read', 'mcp:write', 'mcp:admin'],
      'security': ['mcp:audit', 'mcp:admin']
    };

    const scopes = new Set();
    roles.forEach(role => {
      const mappedScopes = roleMapping[role.toLowerCase()] || [];
      mappedScopes.forEach(scope => scopes.add(scope));
    });

    return Array.from(scopes);
  }
}
```

**Docker Deployment:**

```dockerfile
# Production mcpauth deployment
FROM node:18-alpine

# Security hardening
RUN adduser -S mcpauth -u 1001
USER mcpauth

WORKDIR /app
COPY --chown=mcpauth:mcpauth package*.json ./
RUN npm ci --only=production

COPY --chown=mcpauth:mcpauth . .

EXPOSE 3001
HEALTHCHECK --interval=30s --timeout=10s --start-period=5s --retries=3 \
  CMD curl -f http://localhost:3001/health || exit 1

CMD ["node", "server.js"]
```

### Alternative: Node.js Keytar Integration

**Overview:** For JavaScript/Node.js applications, keytar provides native credential management without Python dependencies.

```javascript
// Cross-platform credential management with keytar
const keytar = require('keytar');

async function getSecureCredential(service, account, envVar = null) {
  try {
    const credential = await keytar.getPassword(service, account);
    if (credential) return credential;
  } catch (error) {
    console.warn(`Keytar failed: ${error.message}`);
  }

  // Fall back to environment variable
  if (envVar && process.env[envVar]) {
    console.warn(`Using environment variable ${envVar} as fallback`);
    return process.env[envVar];
  }

  throw new Error(`No credential found for ${service}/${account}`);
}

// Usage in MCP server
const githubToken = await getSecureCredential('github', 'token', 'GITHUB_TOKEN');
```

**Installation:** `npm install keytar` (requires build tools on some platforms)

### Auth0 MCP Server: Enterprise Reference Implementation

**Overview:** Production-grade reference implementation demonstrating enterprise OAuth patterns with device authorization flow and automatic token refresh.

**Key Features:**
- **Device authorization flow** for CLI and headless environments
- **Automatic token refresh** with seamless credential renewal
- **Scoped access controls** with fine-grained permissions
- **Comprehensive audit logging** for enterprise compliance
- **Multi-tenant support** for enterprise organizations

**Installation and Configuration:**

```bash
# Install Auth0 MCP server
npm install @auth0/mcp-server

# Configure environment variables
export AUTH0_DOMAIN="your-domain.auth0.com"
export AUTH0_CLIENT_ID="your-client-id"
export AUTH0_CLIENT_SECRET="your-client-secret"
export AUTH0_AUDIENCE="https://api.your-company.com"
```

**Device Flow Implementation:**

```javascript
// Auth0 device authorization flow for MCP
const { DeviceFlow } = require('@auth0/mcp-server');

class Auth0MCPIntegration {
  constructor(config) {
    this.auth0 = new DeviceFlow({
      domain: config.domain,
      clientId: config.clientId,
      clientSecret: config.clientSecret,
      audience: config.audience
    });
  }

  async authenticateDevice() {
    try {
      // Start device authorization
      const deviceAuth = await this.auth0.authorize({
        scope: 'mcp:read mcp:write offline_access'
      });

      console.log('🔐 MCP Authentication Required');
      console.log(`Visit: ${deviceAuth.verification_uri}`);
      console.log(`Enter code: ${deviceAuth.user_code}`);

      // Poll for authorization
      const tokens = await this.auth0.pollForTokens(deviceAuth.device_code);

      // Store tokens securely
      await this.storeTokens(tokens);

      console.log('✅ Authentication successful!');
      return tokens;

    } catch (error) {
      console.error('❌ Authentication failed:', error.message);
      throw error;
    }
  }

  async refreshTokens() {
    const storedTokens = await this.getStoredTokens();

    if (!storedTokens.refresh_token) {
      throw new Error('No refresh token available');
    }

    const newTokens = await this.auth0.refresh(storedTokens.refresh_token);
    await this.storeTokens(newTokens);

    return newTokens;
  }

  async makeAuthenticatedRequest(url, options = {}) {
    let tokens = await this.getStoredTokens();

    // Check if token needs refresh
    if (this.isTokenExpired(tokens.access_token)) {
      tokens = await this.refreshTokens();
    }

    return fetch(url, {
      ...options,
      headers: {
        'Authorization': `Bearer ${tokens.access_token}`,
        'Content-Type': 'application/json',
        ...options.headers
      }
    });
  }
}
```

**Enterprise Multi-Tenant Configuration:**

```yaml
# Auth0 tenant configuration for MCP
auth0_tenants:
  production:
    domain: "company-prod.auth0.com"
    client_id: "${AUTH0_PROD_CLIENT_ID}"
    client_secret: "${AUTH0_PROD_CLIENT_SECRET}"
    audience: "https://api.company.com"
    scopes:
      - "mcp:read"
      - "mcp:write"
      - "mcp:admin"

  staging:
    domain: "company-staging.auth0.com"
    client_id: "${AUTH0_STAGING_CLIENT_ID}"
    client_secret: "${AUTH0_STAGING_CLIENT_SECRET}"
    audience: "https://staging-api.company.com"
    scopes:
      - "mcp:read"
      - "mcp:write"

  development:
    domain: "company-dev.auth0.com"
    client_id: "${AUTH0_DEV_CLIENT_ID}"
    client_secret: "${AUTH0_DEV_CLIENT_SECRET}"
    audience: "https://dev-api.company.com"
    scopes:
      - "mcp:read"
```

## Claude Desktop Native Integration

### Claude Desktop Extensions (DXT)

**Overview:** Native integration within Claude Desktop that automatically encrypts credentials marked as sensitive in configuration schemas.

**Key Features:**
- **Automatic encryption** using OS-native credential stores
- **One-click installation** with secure credential prompting
- **Template literal replacement** for secure credential injection
- **No manual configuration** required for basic setups

**Configuration Schema:**

```json
{
  "name": "secure-mcp-server",
  "version": "1.0.0",
  "description": "MCP server with secure credential handling",
  "schema": {
    "api_key": {
      "type": "string",
      "description": "API key for external service",
      "sensitive": true,
      "required": true
    },
    "database_url": {
      "type": "string",
      "description": "Database connection string",
      "sensitive": true,
      "required": true
    },
    "debug_mode": {
      "type": "boolean",
      "description": "Enable debug logging",
      "sensitive": false,
      "default": false
    }
  }
}
```

**Runtime Configuration:**

```json
{
  "mcpServers": {
    "secure-server": {
      "command": "python",
      "args": ["secure_mcp_server.py"],
      "env": {
        "API_KEY": "${user_config.api_key}",
        "DATABASE_URL": "${user_config.database_url}",
        "DEBUG": "${user_config.debug_mode}"
      }
    }
  }
}
```

**Installation Experience:**

1. **Extension Installation**: User installs MCP server extension
2. **Credential Prompting**: Claude Desktop automatically prompts for sensitive fields
3. **Secure Storage**: Credentials encrypted using OS keychain/credential manager
4. **Template Replacement**: `${user_config.*}` syntax replaced with decrypted values
5. **Zero Configuration**: Server works immediately without manual setup

## Environment Variable Discovery Methods

When configuring MCP servers that require credentials, you often need to discover what environment variables are required and what format to use. Here are systematic methods for identifying these requirements:

### Finding Required Environment Variable Names

**Method 1: Run without credentials to see error messages**

The quickest way to discover required environment variables is to run the MCP server without credentials:

```bash
$ npx @modelcontextprotocol/server-github
Error: GITHUB_PERSONAL_ACCESS_TOKEN environment variable is required
```

**Method 2: Check documentation and package information**

```bash
# View NPM package info
npm info @modelcontextprotocol/server-github

# Check GitHub repository README
open https://github.com/modelcontextprotocol/servers/tree/main/src/github
```

**Method 3: Inspect source code for environment variables**

```bash
# Search for environment variable usage in Node.js MCPs
grep -r "process.env" node_modules/@modelcontextprotocol/server-github/
# Output: process.env.GITHUB_PERSONAL_ACCESS_TOKEN

# For Python MCPs
grep -r "os.environ" /path/to/mcp-server/
```

**Method 4: Check MCP manifest file (if available)**

```bash
cat node_modules/@modelcontextprotocol/server-github/mcp.json
```

```json
{
  "requiredEnv": ["GITHUB_PERSONAL_ACCESS_TOKEN"],
  "optionalEnv": ["GITHUB_API_URL"]
}
```

### Finding Credential Value Patterns

**Method 1: Check credential manager documentation**

```bash
# For mcp-secrets-plugin
mcp-secrets --help
# Output: Use ${SECRET:name} pattern in configuration

# View usage examples
cat $(npm root -g)/mcp-secrets-plugin/README.md | grep -A5 "Usage"
```

**Method 2: Test credential manager patterns**

```bash
# Each manager has its own syntax:
mcp-secrets-plugin:     ${SECRET:github_token}
mcpauth:                ${OAUTH:github}
keytar-mcp:             ${KEYTAR:service/account}
vault-mcp:              ${VAULT:secret/path}
aws-secrets:            ${AWS_SECRET:arn}

# Without a manager (direct environment):
Plain value:            "ghp_xxxxxxxxxxxx"
System env:             "${GITHUB_TOKEN}"
```

**Method 3: Find example configurations**

```bash
# Look for example configs in credential manager packages
find $(npm root -g)/mcp-secrets-plugin -name "*.example.json" -o -name "*example*"
```

### Common Patterns by Credential Manager

| Manager | Pattern | Example |
|---------|---------|---------|
| **mcp-secrets-plugin** | `${SECRET:name}` | `${SECRET:github_token}` |
| **System environment** | Direct value or `${VAR}` | `${GITHUB_TOKEN}` |
| **No manager** | Plaintext (insecure) | `"ghp_xxxxx"` |

**Security Note**: Always use a credential manager pattern rather than plaintext values to maintain security best practices.

## Platform-Specific Credential Verification

After storing credentials using a credential manager, you can verify they are properly stored using platform-specific commands:

### macOS Keychain Verification

```bash
# View stored credential (requires user password)
$ security find-generic-password -s "mcp-secrets" -a "github-token" -w
[Keychain Access prompt appears]

# List all mcp-secrets entries
$ security dump-keychain | grep "mcp-secrets"

# Credential storage location:
~/Library/Keychains/login.keychain-db
```

### Windows Credential Manager Verification

```powershell
# View stored credential
PS> cmdkey /list:mcp-secrets:github-token

# List all stored credentials
PS> cmdkey /list

# Access via GUI:
# Control Panel > User Accounts > Credential Manager > Windows Credentials
```

### Linux Secret Service Verification

```bash
# View stored credential (GNOME)
$ secret-tool lookup service mcp-secrets account github-token

# List all stored secrets
$ secret-tool search --all service mcp-secrets

# For KDE Wallet
$ kwalletcli -f kdewallet -e github-token

# Credential storage locations:
# GNOME Keyring: ~/.local/share/keyrings/
# KDE Wallet: ~/.kde/share/apps/kwallet/
```

### Cross-Platform Python Verification

```python
import keyring
# Test credential retrieval
token = keyring.get_password("mcp-secrets", "github-token")
print("✓ Found" if token else "✗ Not found")
```

## Tool Selection Guidelines

### Security Requirements Matrix

| Tool | Cross-Platform | Enterprise SSO | OAuth 2.1 | Audit Logging | Container Ready |
|------|---------------|----------------|-----------|---------------|-----------------|
| **mcp-secrets-plugin** | ✅ | ❌ | ❌ | Basic | ✅ |
| **Node.js keytar** | ✅ | ❌ | ❌ | Basic | ✅ |
| **mcpauth** | ✅ | ✅ | ✅ | Comprehensive | ✅ |
| **Auth0 MCP Server** | ✅ | ✅ | ✅ | Enterprise | ✅ |
| **Claude Desktop DXT** | ✅ | ❌ | ❌ | Basic | ❌ |

### Recommended Implementation Strategy

**Phase 1: Basic Security (Week 1)**
- Deploy `mcp-secrets-plugin` to eliminate plaintext credentials
- Configure basic audit logging
- Establish credential rotation procedures

**Phase 2: Authentication (Weeks 2-3)**
- Implement `mcpauth` or Auth0 integration for OAuth 2.1 compliance
- Configure enterprise SSO integration
- Establish scoped access controls

**Phase 3: Enterprise Features (Weeks 4-6)**
- Deploy comprehensive audit logging and monitoring
- Implement automated threat detection
- Establish incident response procedures

**Phase 4: Production Hardening (Weeks 7-8)**
- Container security hardening
- Network isolation and service mesh integration
- Comprehensive security testing and validation

## Integration Patterns

### Hybrid Tool Deployment

```yaml
# Production deployment combining multiple security tools
mcp_security_stack:
  credential_storage:
    primary: "mcp-secrets-plugin"
    fallback: "encrypted-files"

  authentication:
    oauth_server: "mcpauth"
    enterprise_sso: "okta"
    device_flow: "auth0-mcp-server"

  desktop_integration:
    claude_desktop: "native-dxt"
    vs_code: "mcp-secrets-plugin"
    cli: "mcp-secrets-plugin"

  monitoring:
    audit_logging: "comprehensive"
    anomaly_detection: "ml-based"
    threat_response: "automated"
```

### Security Tool API Integration

```javascript
// Unified security tool API wrapper
class MCPSecurityStack {
  constructor() {
    this.credentialStore = new MCPSecretsPlugin();
    this.oauthServer = new MCPAuth();
    this.auditLogger = new ComprehensiveAuditLogger();
  }

  async securelyExecuteRequest(request) {
    try {
      // 1. Authenticate request
      const authResult = await this.oauthServer.validateToken(request.token);

      // 2. Retrieve required credentials
      const credentials = await this.credentialStore.getCredentials(
        authResult.client_id,
        request.required_services
      );

      // 3. Execute request with secured credentials
      const response = await this.executeWithCredentials(request, credentials);

      // 4. Log successful operation
      await this.auditLogger.logSuccess({
        user: authResult.user_id,
        operation: request.operation,
        resources: request.required_services,
        timestamp: new Date().toISOString()
      });

      return response;

    } catch (error) {
      // Log security events
      await this.auditLogger.logSecurityEvent({
        type: 'request_failure',
        error: error.message,
        request: this.sanitizeRequest(request)
      });

      throw error;
    }
  }
}
```

## Error Handling and Recovery Patterns

When credential retrieval fails during MCP server startup, implement these fallback strategies to maintain service reliability:

### Layered Credential Resolution

Implement multiple credential sources with graceful degradation:

```python
# Example from a Python-based MCP server
import os
import sys
import keyring

class GitHubMCP:
    def __init__(self):
        # Layer 1: Try environment variable first
        self.token = os.environ.get('GITHUB_PERSONAL_ACCESS_TOKEN')

        # Layer 2: Fall back to keyring
        if not self.token:
            try:
                self.token = keyring.get_password("mcp-secrets", "github_token")
            except Exception as e:
                print(f"Failed to retrieve GitHub token: {e}", file=sys.stderr)
                print("Run: mcp-secrets set github_token", file=sys.stderr)
                sys.exit(1)

        # Layer 3: Final validation
        if not self.token:
            print("No GitHub token found in environment or keychain", file=sys.stderr)
            print("Run: mcp-secrets set github_token", file=sys.stderr)
            sys.exit(1)
```

### Common Error Scenarios and Solutions

**Keyring Backend Not Available:**
```bash
# Error: No suitable keyring backend found
# Solution: Install platform-specific backend
pip install keyring[keyrings.alt]  # Alternative backends
```

**Permission Denied:**
```bash
# Error: Permission denied accessing keychain
# macOS Solution: Re-authorize keychain access
security unlock-keychain ~/Library/Keychains/login.keychain

# Linux Solution: Check secret service
systemctl --user status gnome-keyring-daemon
```

**Credential Not Found:**
```bash
# Error: Credential not found in keyring
# Solution: Re-store the credential
mcp-secrets set github token
# Or check credential name spelling
mcp-secrets list
```

### Emergency Credential Access

For critical systems, implement emergency access patterns:

```python
def get_emergency_credentials():
    """Last resort credential access with security warnings."""
    emergency_token = input("Enter emergency token (will not be stored): ")
    print("WARNING: Using emergency token. Configure proper storage ASAP!")
    return emergency_token

class RobustMCP:
    def __init__(self):
        try:
            self.token = self.get_secure_token()
        except CredentialError:
            print("EMERGENCY MODE: Secure credentials unavailable")
            self.token = get_emergency_credentials()
```

### Credential Rotation Handling

Handle expired or rotated credentials gracefully:

```python
def test_credential_validity(token):
    """Test if credential is still valid."""
    try:
        # Test API call with token
        response = requests.get("https://api.github.com/user",
                              headers={"Authorization": f"token {token}"})
        return response.status_code == 200
    except:
        return False

def handle_expired_credential():
    """Handle expired credential scenarios."""
    print("Credential appears invalid or expired")
    print("1. Check if token has been rotated in your account")
    print("2. Run: mcp-secrets set github token")
    print("3. Restart the MCP server")
```

## Advanced Troubleshooting & Recovery

### Comprehensive Error Diagnosis

When MCP servers fail to start due to credential issues, use this systematic diagnosis approach:

```bash
# Step 1: Verify credential storage backend
python3 -c "import keyring; print('Backend:', keyring.get_keyring())"

# Step 2: Test credential retrieval
python3 -c "
import keyring
try:
    token = keyring.get_password('mcp-secrets', 'github_token')
    print(f'Token found: {len(token) if token else 0} chars')
except Exception as e:
    print(f'Error: {e}')
"

# Step 3: Verify environment variable expansion
echo "Testing pattern: \${SECRET:github_token}"
mcp-secrets test github_token

# Step 4: Check MCP server logs
tail -f ~/.local/share/claude/logs/mcp.log
```

### Platform-Specific Recovery Procedures

**macOS Keychain Recovery:**
```bash
# Reset keychain if corrupted
security delete-keychain ~/Library/Keychains/mcp-credentials.keychain
security create-keychain -p "" mcp-credentials.keychain

# Re-add to search list
security list-keychains -s $(security list-keychains | sed 's/"//g') mcp-credentials.keychain

# Restore credentials
mcp-secrets restore-backup
```

**Windows Credential Manager Recovery:**
```powershell
# Clear corrupted entries
cmdkey /delete:mcp-secrets:*

# Verify clean state
cmdkey /list | findstr mcp-secrets

# Restore from backup
mcp-secrets.exe restore --platform windows
```

**Linux Secret Service Recovery:**
```bash
# Restart keyring daemon
systemctl --user restart gnome-keyring-daemon

# Clear and rebuild keyring
rm -rf ~/.local/share/keyrings/mcp-secrets.keyring
secret-tool store --label="MCP Secrets" service mcp-secrets account github_token

# Test access
secret-tool lookup service mcp-secrets account github_token
```

### Emergency Credential Access Patterns

For critical production systems, implement these emergency access patterns:

```python
def emergency_credential_handler():
    """Emergency credential access with audit logging."""
    import logging
    import getpass

    logging.warning("EMERGENCY CREDENTIAL ACCESS INITIATED")

    # Log emergency access
    with open("/var/log/mcp-emergency.log", "a") as f:
        f.write(f"{datetime.now()}: Emergency credential access by {os.getlogin()}\n")

    # Secure temporary input
    emergency_token = getpass.getpass("Emergency token (hidden): ")

    print("⚠️  SECURITY WARNING: Emergency credential in use")
    print("   → Restore secure storage immediately after incident")
    print("   → This session is being audited")

    return emergency_token
```

### Automated Health Monitoring

```bash
# credential-health-monitor.sh - Run via cron
check_credential_health() {
    local service=$1
    if ! mcp-secrets get "$service" token >/dev/null 2>&1; then
        logger "ERROR: $service credential failed"
        return 1
    fi
    logger "INFO: $service credential healthy"
}

check_credential_health "github"
check_credential_health "slack"
```

## Next Steps

1. **Assess current security posture** - Identify plaintext credentials and security gaps
2. **Select appropriate tools** - Choose based on enterprise requirements and existing infrastructure
3. **Implement in phases** - Follow the recommended 4-phase deployment strategy
4. **Set up monitoring** - Deploy automated credential health monitoring
5. **Train emergency procedures** - Establish and practice emergency credential recovery
6. **Monitor and optimize** - Continuous security monitoring and improvement
7. **Team training** - Establish security-first development practices

---

*This module provides comprehensive guidance for production MCP security tool deployment. For platform-specific setup, see related credential management guides.*<|MERGE_RESOLUTION|>--- conflicted
+++ resolved
@@ -1,11 +1,7 @@
 ---
 title: MCP Security Tools & Ecosystem
 version: 1.2
-<<<<<<< HEAD
-updated: 2025-09-15
-=======
 updated: 2025-09-16
->>>>>>> af80442c
 parent: ./CLAUDE.md
 template_version: 1.0
 project_template:
@@ -25,11 +21,7 @@
   - ../10_mcp/11_setup.md
   - ../10_mcp/12_servers.md
 changelog:
-<<<<<<< HEAD
-  - 1.2: Added Node.js keytar alternative for JavaScript applications and enhanced tool selection matrix
-=======
-  - 1.2: Added advanced troubleshooting & recovery procedures, emergency credential access patterns, and automated health monitoring
->>>>>>> af80442c
+  - 1.2: Added Node.js keytar alternative for JavaScript applications, enhanced tool selection matrix, advanced troubleshooting & recovery procedures, emergency credential access patterns, and automated health monitoring
   - 1.1: Enhanced with practical workflow examples, platform-specific verification commands, and step-by-step credential management workflows
   - 1.0: Initial version with production-ready MCP security tool implementations
 ---
@@ -750,9 +742,20 @@
 
 ```python
 import keyring
+
 # Test credential retrieval
-token = keyring.get_password("mcp-secrets", "github-token")
-print("✓ Found" if token else "✗ Not found")
+try:
+    token = keyring.get_password("mcp-secrets", "github-token")
+    if token:
+        print("✓ Credential found and accessible")
+        print(f"Token length: {len(token)} characters")
+    else:
+        print("✗ Credential not found")
+except Exception as e:
+    print(f"✗ Error accessing credential: {e}")
+
+# List available backends
+print("Available keyring backends:", keyring.backend.get_all_keyring())
 ```
 
 ## Tool Selection Guidelines
